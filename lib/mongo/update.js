const mongo = require('./mongo')
const utils = require('../utils'),
  fetchAsync = utils.fetchAsync,
  and = utils.and;

/**
 * Class representing the MongoDB Update Interface.
 * @example 
 * import { API, cond, or, and } from 'space-api';
 * 
 * const api = new API('my-project', 'http://localhost:8080');
 * const db = api.Mongo();
 * 
 * db.update('posts').where(and(cond('title', '==', 'Title1'))).set({ title: 'Title2' }).all().then(res => {
 *   if (res.status === 200) {
 *     // The documents were updated successfully
 *     return;
 *   }
 * }).catch(ex => {
 *   // Exception occured while processing request
 * });
 */
class Update {
  /**
   * Create an instance of the MongoDB Update Interface.
   * @param {string} appId 
   * @param {string} collection 
   * @param {string} url 
   * @param {Object} options
   */
  constructor(appId, collection, url, options) {
    this.appId = appId;
    this.collection = collection;
    this.url = url;
    this.options = Object.assign({}, options, { method: 'POST' });
    this.params = { find: {}, update: { } };
<<<<<<< HEAD
    this.params.op = 'all';
=======
>>>>>>> 02e0c5aa
  }

  /**
   * Prepares the find query
   * @param {...Object} conditions - The condition logic.
   */
  where(...conditions) {
    this.params.find = mongo.generateFind(and(...conditions));
    return this;
  }

  /**
   * Sets the value of a field in a document.
   * @param {Object} obj - The Object containing fields to set.
   * @example
   * db.update('posts').set({ author: 'Drake' }).all().then(res => ...)
   */
  set(obj) {
    this.params.update.$set = obj;
    return this;
  }

  /**
   * Adds an item to an array.
   * @param {Object} obj - The Object containing fields to set.
   * @example
   * db.update('posts').push({ author: 'Drake' }).all().then(res => ...)
   */
  push(obj) {
    this.params.update.$push = obj;
    return this;
  }

  /**
   * Removes the specified field from a document.
   * @param {...string} fields - The fields to remove.
   * @example
   * db.update('posts').remove('age', 'likes').all().then(res => ...)
   */
  remove(...fields) {
    this.params.update.$unset = fields.reduce((prev, curr) => Object.assign(prev, { [curr]: '' }), {});
    return this;
  }

  /**
   * Renames the specified field.
   * @param {Object} obj - The object containing fields to rename.
   * @example
   * db.update('posts').rename({ mobile: 'contact' }).all().then(res => ...)
   */
  rename(obj) {
    this.params.update.$rename = obj;
    return this;
  }

  /**
   * Increments the value of the field by the specified amount.
   * @param {Object} obj - The object containing fields to increment along with the value.
   * @example
   * // The value of added with 1
   * db.update('posts').inc({ views: 1 }).all().then(res => ...)
   */
  inc(obj) {
    this.params.update.$inc = obj;
    return this;
  }

  /**
   * Multiplies the value of the field by the specified amount.
   * @param {Object} obj - The object containing fields to multiply along with the value.
   * @example
   * // The value of amount will be multiplied by 4
   * db.update('posts').mul({ amount: 4 }).all().then(res => ...)
   */
  mul(obj) {
    this.params.update.$mul = obj;
    return this;
  }

  /**
   * Only updates the field if the specified value is greater than the existing field value.
   * @param {Object} obj - The object containing fields to set.
   * @example
   * db.update('posts').max({ highScore: 1200 }).all().then(res => ...)
   */
  max(obj) {
    this.params.update.$max = obj;
    return this;
  }

  /**
   * Only updates the field if the specified value is lesser than the existing field value.
   * @param {Object} obj - The object containing fields to set.
   * @example
   * db.update('posts').min({ lowestScore: 300 }).all().then(res => ...)
   */
  min(obj) {
    this.params.update.$min = obj;
    return this;
  }

  /**
   * Sets the value of a field to current timestamp.
   * @param {...string} values - The fields to set.
   * @example
   * db.update('posts').currentTimestamp('lastModified').all().then(res => ...)
   */
  currentTimestamp(...values) {
    this.params.update.$currentDate = Object.assign({}, this.params.update.$currentDate, values.reduce((prev, curr) => {
      return Object.assign(prev, { [curr]: { $type: 'timestamp' } });
    }, {}));
    return this;
  }

  /**
   * Sets the value of a field to current date.
   * @param {...string} values - The fields to set.
   * @example
   * db.update('posts').currentDate('lastModified').all().then(res => ...)
   */
  currentDate(...values) {
    this.params.update.$currentDate = Object.assign({}, this.params.update.$currentDate, values.reduce((prev, curr) => {
      return Object.assign(prev, { [curr]: { $type: 'date' } });
    }, {}));
    return this;
  }

  /**
  * Makes the query to update a single document which matches first.
  * @returns {Promise} Returns a promise containing response from server
  * @deprecated Since version 0.4.3. Will be deleted in version 1.0.0. Use apply instead.
  */
  one() {
    this.params.op = 'one';
    this.options.body = JSON.stringify(this.params);
    let url = mongo.mongoURL(this.url, this.appId, 'crud', `${this.collection}/update`);
    return fetchAsync(url, this.options);
  }

  /**
  * Makes the query to update all documents which matches.
  * @returns {Promise} Returns a promise containing response from server
  * @deprecated Since version 0.4.3. Will be deleted in version 1.0.0. Use apply instead.
  */
  all() {
    this.params.op = 'all';
    this.options.body = JSON.stringify(this.params);
    let url = mongo.mongoURL(this.url, this.appId, 'crud', `${this.collection}/update`);
    return fetchAsync(url, this.options);
  }

  apply(){
    this.options.body = JSON.stringify(this.params);
    let url = mongo.mongoURL(this.url, this.appId, 'crud', `${this.collection}/update`);
    return fetchAsync(url, this.options);
  }

  op(op){
    this.params.op = op;
    return this;
  }


  /**
  * Makes the query to update all, else insert a document.
  */
  upsert() {
    this.params.op = 'upsert';
    this.options.body = JSON.stringify(this.params);
    let url = mongo.mongoURL(this.url, this.appId, 'crud', `${this.collection}/update`);
    return fetchAsync(url, this.options);
  }
}

module.exports = Update;<|MERGE_RESOLUTION|>--- conflicted
+++ resolved
@@ -28,16 +28,13 @@
    * @param {string} url 
    * @param {Object} options
    */
-  constructor(appId, collection, url, options) {
+  constructor(appId, collection, url, options, op) {
     this.appId = appId;
     this.collection = collection;
     this.url = url;
     this.options = Object.assign({}, options, { method: 'POST' });
     this.params = { find: {}, update: { } };
-<<<<<<< HEAD
-    this.params.op = 'all';
-=======
->>>>>>> 02e0c5aa
+    this.params.op = op;
   }
 
   /**
@@ -194,22 +191,6 @@
     let url = mongo.mongoURL(this.url, this.appId, 'crud', `${this.collection}/update`);
     return fetchAsync(url, this.options);
   }
-
-  op(op){
-    this.params.op = op;
-    return this;
-  }
-
-
-  /**
-  * Makes the query to update all, else insert a document.
-  */
-  upsert() {
-    this.params.op = 'upsert';
-    this.options.body = JSON.stringify(this.params);
-    let url = mongo.mongoURL(this.url, this.appId, 'crud', `${this.collection}/update`);
-    return fetchAsync(url, this.options);
-  }
 }
 
 module.exports = Update;