const mongo = require('./mongo')
const utils = require('../utils'),
  fetchAsync = utils.fetchAsync,
  and = utils.and;

<<<<<<< HEAD
  /**
   * Class representing the MongoDB Get Interface.
   * @example 
   * import { API, cond, or, and } from 'space-api';
   * 
   * const api = new API('my-project');
   * const db = api.Mongo();
   * 
   * db.get('posts').where(and(cond('title', '==', 'Title1'))).all().then(res => {
   *   if (res.status === 200) {
   *     // res.data contains the documents returned by the database
   *     console.log('Response:', res.data);
   *     return;
   *   }
   * }).catch(ex => {
   *   // Exception occured while processing request
   * });
   */
=======
/**
 * Class representing the MongoDB Get Interface.
 * @example 
 * const { API, cond, or, and } = require('space-api-node')
 * 
 * const api = new API('my-project');
 * const db = api.Mongo();
 * 
 * db.get('posts').where(and(cond('title', '==', 'Title1'))).all().then(res => {
 *   if (res.status === 200) {
 *     // res.data contains the documents returned by the database
 *     console.log('Response:', res.data);
 *     return;
 *   }
 * }).catch(ex => {
 *   // Exception occured while processing request
 * });
 */
>>>>>>> 4bd66c3e
class Get {
  /**
   * Create an instance of the MongoDB Get Interface.
   * @param {string} appId 
   * @param {string} collection 
   * @param {string} url 
   * @param {Object} options 
   */
  constructor(appId, collection, url, options) {
    this.appId = appId;
    this.collection = collection;
    this.url = url;
    this.options = Object.assign({}, options, { method: 'POST' });
    this.params = { find: {}, options: {} };
  }

  /**
   * Prepares the find query
   * @param {...Object} conditions - The condition logic.
   */
  where(...conditions) {
    this.params.find = mongo.generateFind(and(...conditions));
    return this;
  }

  /**
   * Sets the fields to be selected
   * @param {Object} select - The select object.
   * @example
   * // Given query will only select author and title fields
   * const select = { author: 1, title: 1 }
   * db.get('posts').select(select).all().then(res => ...)
   */
  select(select) {
    this.params.options.select = select;
    return this;
  }

  /**
   * Sets the fields to sort result by.
   * @param {...string} array - The fields to sort result by.
   * @example
   * // Given query will sort results first by age (asc) then by age (desc)
   * db.get('posts').sort('title', '-age').all().then(res => ...)
   */
  sort(...array) {
    this.params.options.sort = array.reduce((prev, curr) => {
      return curr.startsWith("-") ? Object.assign(prev, { [curr.slice(1)]: -1 }) : Object.assign(prev, { [curr]: 1 })
    }, {});
    return this;
  }

  /**
   * Sets the number of documents to skip in the array. 
   * @param {number} num - The number of documents to skip.
   * @example
   * // Given query will skip the first 10 documents
   * db.get('posts').skip(10).all().then(res => ...)
   */
  skip(num) {
    this.params.options.skip = num;
    return this;
  }

  /**
   * Sets the limit on number of documents returned by the query. 
   * @param {number} num - The limit on number of documents.
   * @example
   * // Given query will limit the result to 10 documents
   * db.get('posts').limit(10).all().then(res => ...)
   */
  limit(num) {
    this.params.options.limit = num;
    return this;
  }

  /**
   * Makes the query to return a single document as an object. If no documents are returned, the status code is 400. 
   * @returns {Promise} Returns a promise containing response from server.
   * @example
   * db.get('posts').one().then(res => ...)
   */
  one() {
    this.params.op = 'one';
    this.options.body = JSON.stringify(this.params);
    let url = mongo.mongoURL(this.url, this.appId, 'crud', `${this.collection}/read`);
    return fetchAsync(url, this.options);
  }

  /**
   * Makes the query to return a multiple documents as an array. It is possible for an empty array to be returned. 
   * @returns {Promise} Returns a promise containing response from server.
   * @example
   * db.get('posts').all().then(res => ...)
   */
  all() {
    this.params.op = 'all';

    // Set a default limit if offset is specified and limit is not specified.
    if (this.params.options.skip !== undefined && this.params.options.limit === undefined) {
      this.params.options.limit = 20;
    }
    
    this.options.body = JSON.stringify(this.params);
    let url = mongo.mongoURL(this.url, this.appId, 'crud', `${this.collection}/read`);
    return fetchAsync(url, this.options);
  }

  /**
  * Makes the query to return an array of all the distinct values for the given field. It is possible for an empty array to be returned. 
  * @returns {Promise} Returns a promise containing response from server.
  * @example
  * db.get('posts').distinct('category').then(res => ...)
  */
  distinct(key) {
    this.params.op = 'distinct';
    this.params.options.distinct = key;
    this.options.body = JSON.stringify(this.params);
    let url = mongo.mongoURL(this.url, this.appId, 'crud', `${this.collection}/read`);
    return fetchAsync(url, this.options);
  }

  /**
   * Makes the query to return the count of total number of documents that were queried. 
   * @example
   * // Given query counts the total number of posts in the 'posts' collection
   * db.get('posts').count().then(res => ...)
   */
  count() {
    this.params.op = 'count';
    this.options.body = JSON.stringify(this.params);
    let url = mongo.mongoURL(this.url, this.appId, 'crud', `${this.collection}/read`);
    return fetchAsync(url, this.options);
  }
}

module.exports = Get;<|MERGE_RESOLUTION|>--- conflicted
+++ resolved
@@ -3,13 +3,12 @@
   fetchAsync = utils.fetchAsync,
   and = utils.and;
 
-<<<<<<< HEAD
   /**
    * Class representing the MongoDB Get Interface.
    * @example 
    * import { API, cond, or, and } from 'space-api';
    * 
-   * const api = new API('my-project');
+   * const api = new API('my-project', 'http://localhost:8080');
    * const db = api.Mongo();
    * 
    * db.get('posts').where(and(cond('title', '==', 'Title1'))).all().then(res => {
@@ -22,26 +21,6 @@
    *   // Exception occured while processing request
    * });
    */
-=======
-/**
- * Class representing the MongoDB Get Interface.
- * @example 
- * const { API, cond, or, and } = require('space-api-node')
- * 
- * const api = new API('my-project');
- * const db = api.Mongo();
- * 
- * db.get('posts').where(and(cond('title', '==', 'Title1'))).all().then(res => {
- *   if (res.status === 200) {
- *     // res.data contains the documents returned by the database
- *     console.log('Response:', res.data);
- *     return;
- *   }
- * }).catch(ex => {
- *   // Exception occured while processing request
- * });
- */
->>>>>>> 4bd66c3e
 class Get {
   /**
    * Create an instance of the MongoDB Get Interface.
