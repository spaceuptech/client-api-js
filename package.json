--- conflicted
+++ resolved
@@ -1,11 +1,6 @@
 {
-<<<<<<< HEAD
   "name": "space-api",
-  "version": "0.3.23",
-=======
-  "name": "space-api-node",
   "version": "0.3.24",
->>>>>>> b0fedaad
   "description": "",
   "main": "dist/index.js",
   "scripts": {
