{
  "name": "space-api",
<<<<<<< HEAD
  "version": "0.8.1",
=======
  "version": "0.9.0",
>>>>>>> 910bd94e
  "description": "",
  "main": "dist/index.js",
  "scripts": {
    "start": "npm run dev",
    "dev": "npm test -- -w",
    "test": "./node_modules/nyc/bin/nyc.js ./node_modules/mocha/bin/mocha",
    "init": "mkdir dist",
    "clean": "rm -rf dist",
    "prebuild": "npm run clean && npm run init",
    "build": "babel ./index.js -d ./dist --ignore test.js  && browserify ./index.js -s Space -o ./bundle/bundle.js && babel ./bundle -d ./bundle --ignore test.js  && uglifyjs bundle/bundle.js -o bundle/space-api.js && rm ./bundle/bundle.js && babel ./lib -d ./dist/lib --ignore test.js && npm run docs",
    "pretest": "npm run build",
    "pub": "npm run build && npm publish",
    "docs": "jsdoc2md -f lib/api.js > lib/README.md && jsdoc2md -f lib/mongo/mongo.js -f lib/mongo/insert.js -f lib/mongo/get.js -f lib/mongo/update.js -f lib/mongo/delete.js -f lib/mongo/aggregate.js > lib/mongo/README.md && jsdoc2md -f lib/sql/sql.js -f lib/sql/insert.js -f lib/sql/get.js -f lib/sql/update.js -f lib/sql/delete.js > lib/sql/README.md && jsdoc2md -f lib/realtime/liveQuery.js > lib/realtime/README.md && jsdoc2md -f lib/filestore/filestore.js > lib/filestore/README.md"
  },
  "author": "Noorain Panjwani",
  "license": "Apache-2.0",
  "repository": {
    "type": "git",
    "url": "https://github.com/spaceuptech/space-api-js.git"
  },
  "devDependencies": {
    "@babel/cli": "^7.2.3",
    "@babel/core": "^7.3.4",
    "@babel/preset-env": "^7.3.4",
    "babel-preset-env": "^1.7.0",
    "babel-preset-es2015": "^6.24.1",
    "browserify": "^16.2.3",
    "chai": "^4.1.2",
    "jsdoc-to-markdown": "^5.0.0",
    "mocha": "^5.1.1",
    "nyc": "^13.3.0",
    "uglify-js": "^3.4.9"
  },
  "files": [
    "dist"
  ],
  "dependencies": {
    "@babel/polyfill": "^7.2.5",
    "form-data": "^2.3.3",
    "isomorphic-ws": "^4.0.1",
    "node-fetch": "^2.3.0",
    "url": "^0.11.0",
    "websocket": "^1.0.28",
    "ws": "^6.1.4"
  }
}<|MERGE_RESOLUTION|>--- conflicted
+++ resolved
@@ -1,10 +1,6 @@
 {
   "name": "space-api",
-<<<<<<< HEAD
-  "version": "0.8.1",
-=======
-  "version": "0.9.0",
->>>>>>> 910bd94e
+  "version": "0.9.1",
   "description": "",
   "main": "dist/index.js",
   "scripts": {
