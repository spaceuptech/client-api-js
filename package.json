--- conflicted
+++ resolved
@@ -1,11 +1,6 @@
 {
-<<<<<<< HEAD
   "name": "space-api",
-  "version": "0.3.21",
-=======
-  "name": "space-api-node",
   "version": "0.3.22",
->>>>>>> 92106dd8
   "description": "",
   "main": "dist/index.js",
   "scripts": {
